"""Board game recommenders."""

import csv
import logging
import os
import sys
import tempfile

# from datetime import date
from typing import Any, Dict, FrozenSet, Iterable, Optional, Tuple, Type

import turicreate as tc
from pytility import arg_to_iter, clear_list

from board_game_recommender.base import BaseGamesRecommender, GameKeyType, UserKeyType
from board_game_recommender.utils import (
    condense_csv,
    filter_sframe,
    find_best_num_factors,
    format_from_path,
    percentile_buckets,
    star_rating,
)

csv.field_size_limit(sys.maxsize)

LOGGER = logging.getLogger(__name__)


def make_cluster(data, item_id, target, target_dtype=str):
    """take an SFrame and cluster by target"""

    if not data or item_id not in data.column_names():
        return tc.SArray(dtype=list)

    target = [t for t in arg_to_iter(target) if t in data.column_names()]
    target_dtype = list(arg_to_iter(target_dtype))
    target_dtype += [str] * (len(target) - len(target_dtype))

    if not target:
        return tc.SArray(dtype=list)

    graph = tc.SGraph()

    for tar, tdt in zip(target, target_dtype):

        def _convert(item, dtype=tdt):
            try:
                return dtype(item)
            except Exception:
                pass
            return None

        tdata = data[[item_id, tar]].dropna()

        tdata[tar] = tdata[tar].apply(
            lambda x: [i for i in map(_convert, x or ()) if i is not None],
            dtype=list,
            skip_na=True,
        )

        tdata = tdata.stack(
            column_name=tar, new_column_name=tar, new_column_type=tdt, drop_na=True
        )

        if not tdata:
            continue

        graph = graph.add_edges(edges=tdata, src_field=item_id, dst_field=tar)

        del tdata, _convert

    if not graph.edges:
        return tc.SArray(dtype=list)

    components_model = tc.connected_components.create(graph)
    clusters = components_model.component_id.groupby(
        "component_id", {"cluster": tc.aggregate.CONCAT("__id")}
    )["cluster"]

    return clusters.filter(lambda x: x is not None and len(x) > 1)


<<<<<<< HEAD
class GamesRecommender:
=======
class GamesRecommender(BaseGamesRecommender):
>>>>>>> 0c183460
    """games recommender"""

    logger = logging.getLogger("GamesRecommender")

    id_field: str
    id_type: Type = str
    user_id_field: str
    user_id_type: Type = str
    rating_id_field: str
    rating_id_type: Type = float

    columns_games: Dict[str, Type]
    columns_ratings: Dict[str, Type]
    default_filters: Dict[str, Any]

    cluster_fields: Optional[Tuple[str, ...]] = None
    cluster_field_types: Optional[Tuple[Type, ...]] = None
    compilation_field: Optional[str] = "compilation"
    cooperative_field: Optional[str] = "cooperative"

    _rated_games = None
    _known_games = None
    _known_users = None
    _num_games = None
    _clusters = None
    _game_clusters = None
    _compilations = None
    _cooperatives = None

    def __init__(
        self: "GamesRecommender",
        model,
        similarity_model=None,
        games=None,
        ratings=None,
        clusters=None,
        compilations=None,
    ):
        self.model = model
        self.similarity_model = similarity_model
        self.games = games
        self.ratings = ratings

        # pylint: disable=len-as-condition
        if clusters is not None and len(clusters):
            self._clusters = clusters

        if compilations is not None and len(compilations):
            self._compilations = compilations

    @property
<<<<<<< HEAD
    def rated_games(self):
=======
    def rated_games(self: "GamesRecommender") -> FrozenSet[GameKeyType]:
>>>>>>> 0c183460
        """rated games"""
        if self._rated_games is None:
            self._rated_games = frozenset(
                self.model.coefficients[self.id_field][self.id_field]
            )
        return self._rated_games

    @property
<<<<<<< HEAD
    def known_games(self):
=======
    def known_games(self: "GamesRecommender") -> FrozenSet[GameKeyType]:
>>>>>>> 0c183460
        """known games"""
        if self._known_games is None:
            self._known_games = (
                frozenset(self.ratings[self.id_field] if self.ratings else ())
                | frozenset(self.games[self.id_field] if self.games else ())
                | self.rated_games
            )
        return self._known_games

    @property
<<<<<<< HEAD
    def known_users(self):
=======
    def known_users(self: "GamesRecommender") -> FrozenSet[UserKeyType]:
>>>>>>> 0c183460
        """known users"""
        if self._known_users is None:
            self._known_users = frozenset(
                self.ratings[self.user_id_field] if self.ratings else ()
            ) | frozenset(
                self.model.coefficients[self.user_id_field][self.user_id_field]
            )
        return self._known_users

    @property
<<<<<<< HEAD
    def num_games(self):
=======
    def num_games(self: "GamesRecommender") -> int:
>>>>>>> 0c183460
        """total number of games known to the recommender"""
        if self._num_games is None:
            self._num_games = len(self.known_games)
        return self._num_games

    @property
<<<<<<< HEAD
    def clusters(self):
=======
    def clusters(self: "GamesRecommender"):
>>>>>>> 0c183460
        """game implementation clusters"""
        if self._clusters is None:
            self._clusters = make_cluster(
                data=self.games,
                item_id=self.id_field,
                target=self.cluster_fields,
                target_dtype=self.cluster_field_types,
            )
        return self._clusters

    @property
<<<<<<< HEAD
    def compilations(self):
=======
    def compilations(self: "GamesRecommender"):
>>>>>>> 0c183460
        """compilation games"""
        if self._compilations is None:
            self._compilations = (
                self.games[self.games[self.compilation_field]][self.id_field]
                if self.games
                and self.compilation_field
                and self.compilation_field in self.games.column_names()
                else tc.SArray(dtype=self.id_type)
            )
        return self._compilations

    @property
<<<<<<< HEAD
    def cooperatives(self):
=======
    def cooperatives(self: "GamesRecommender"):
>>>>>>> 0c183460
        """cooperative games"""
        if self._cooperatives is None:
            self._cooperatives = (
                self.games[self.games[self.cooperative_field]][self.id_field]
                if self.games
                and self.cooperative_field
                and self.cooperative_field in self.games.column_names()
                else tc.SArray(dtype=self.id_type)
            )
        return self._cooperatives

<<<<<<< HEAD
    def filter_games(self, **filters):
        """return games filtered by given criteria"""
        return filter_sframe(self.games, **filters)

    def cluster(self, game_id):
=======
    def filter_games(self: "GamesRecommender", **filters):
        """return games filtered by given criteria"""
        return filter_sframe(self.games, **filters)

    def cluster(self: "GamesRecommender", game_id):
>>>>>>> 0c183460
        """get implementation cluster for a given game"""

        # pylint: disable=len-as-condition
        if self.clusters is None or not len(self.clusters):
            return (game_id,)

        if self._game_clusters is None:
            self._game_clusters = {
                id_: cluster
                for cluster in self.clusters
                for id_ in cluster
                if cluster is not None and len(cluster) > 1
            }

        return self._game_clusters.get(game_id) or (game_id,)

    def _process_games(self: "GamesRecommender", games=None, games_filters=None):
        games = (
            games[self.id_field].astype(self.id_type, True)
            if isinstance(games, tc.SFrame)
            else arg_to_iter(games)
            if games is not None
            else None
        )
        games = (
            games
            if isinstance(games, tc.SArray) or games is None
            else tc.SArray(tuple(games), dtype=self.id_type)
        )

        if games_filters and self.games:
            games = tc.SArray(dtype=self.id_type) if games is None else games
            in_field = f"{self.id_field}__in"
            game_id_in = frozenset(games_filters.get(in_field) or ())
            games_filters[in_field] = (
                game_id_in & self.rated_games if game_id_in else self.rated_games
            )

            self.logger.debug(
                "games filters: %r",
                {
                    k: f"[{len(v)} games]" if k == in_field else v
                    for k, v in games_filters.items()
                },
            )

            filtered_games = self.filter_games(**games_filters)
            games = games.append(filtered_games[self.id_field]).unique()
            del games_filters, filtered_games

        return games

    def _process_exclude(
        self: "GamesRecommender",
        users,
        exclude=None,
        exclude_known=True,
        exclude_clusters=True,
        exclude_compilations=True,
    ):
        if exclude_known and self.ratings:
            for user in users:
                if not user:
                    continue
                rated = self.ratings.filter_by([user], self.user_id_field)[
                    self.id_field, self.user_id_field
                ]
                exclude = rated.copy() if exclude is None else exclude.append(rated)
                del rated

        if exclude_clusters and exclude:
            grouped = exclude.groupby(
                self.user_id_field, {"game_ids": tc.aggregate.CONCAT(self.id_field)}
            )
            for user, game_ids in zip(grouped[self.user_id_field], grouped["game_ids"]):
                game_ids = frozenset(game_ids)
                if not user or not game_ids:
                    continue
                game_ids = {
                    linked
                    for game_id in game_ids
                    for linked in self.cluster(game_id)
                    if linked not in game_ids
                }
                clusters = tc.SFrame(
                    {
                        self.id_field: tc.SArray(list(game_ids), dtype=self.id_type),
                        self.user_id_field: tc.SArray.from_const(
                            user, len(game_ids), self.user_id_type
                        ),
                    }
                )
                exclude = exclude.append(clusters)
                del clusters
            del grouped

        # pylint: disable=len-as-condition
        if exclude_compilations and len(self.compilations):
            comp = tc.SFrame({self.id_field: self.compilations})
            for user in users:
                comp[self.user_id_field] = tc.SArray.from_const(
                    user, len(self.compilations), self.user_id_type
                )
                exclude = comp.copy() if exclude is None else exclude.append(comp)
            del comp

        return exclude

    def _post_process_games(
        self: "GamesRecommender",
        games,
        columns,
        join_on=None,
        sort_by="rank",
        star_percentiles=None,
        ascending=True,
    ):
        if join_on and self.games:
            games = games.join(self.games, on=join_on, how="left")
        else:
            games["name"] = None

        if star_percentiles:
            columns.append("stars")
            buckets = tuple(percentile_buckets(games["score"], star_percentiles))
            games["stars"] = [
                star_rating(score=score, buckets=buckets, low=1.0, high=5.0)
                for score in games["score"]
            ]

        return games.sort(sort_by, ascending=ascending)[columns]

    # pylint: disable=no-self-use
<<<<<<< HEAD
    def process_user_id(self, user_id):
=======
    def process_user_id(self: "GamesRecommender", user_id):
>>>>>>> 0c183460
        """process user ID"""
        return user_id or None

    def recommend(
        self: "GamesRecommender",
        users: Iterable[UserKeyType],
        *,
        similarity_model=False,
        games=None,
        games_filters=None,
        exclude=None,
        exclude_known=True,
        exclude_clusters=True,
        exclude_compilations=True,
        num_games=None,
        ascending=True,
        columns=None,
        star_percentiles=None,
        **kwargs,
<<<<<<< HEAD
    ):
=======
    ) -> tc.SFrame:
>>>>>>> 0c183460
        """recommend games"""

        users = [self.process_user_id(user) for user in arg_to_iter(users)] or [None]
        self.logger.info("Calculating recommendations for %d users", len(users))

        items = kwargs.pop("items", None)
        assert games is None or items is None, "cannot use <games> and <items> together"
        games = items if games is None else games
        games = self._process_games(games, games_filters)
        if games is not None:
            self.logger.info("Restrict recommendations to %d games", len(games))
        exclude = self._process_exclude(
            users,
            exclude,
            exclude_known,
            exclude_clusters,
            exclude_compilations,
        )
        if exclude is not None:
            self.logger.info(
                "Exclude %d game-user pairs from recommendations",
                len(exclude),
            )

        kwargs["k"] = (
            kwargs.get("k", self.num_games) if num_games is None else num_games
        )
        self.logger.info("Recommending %d games per user", kwargs["k"])

        columns = list(arg_to_iter(columns)) or ["rank", "name", self.id_field, "score"]
        if len(users) > 1 and self.user_id_field not in columns:
            columns.insert(0, self.user_id_field)

        model = (
            self.similarity_model
            if similarity_model and self.similarity_model
            else self.model
        )
        self.logger.info("Making recommendations using <%s>", model)

        recommendations = model.recommend(
            users=users,
            items=games,
            exclude=exclude,
            exclude_known=exclude_known,
            **kwargs,
        )
        self.logger.info("Calculated %d recommendations", len(recommendations))

        del users, items, games, exclude, model

        return self._post_process_games(
            games=recommendations,
            columns=columns,
            join_on=self.id_field,
            sort_by=[self.user_id_field, "rank"]
            if self.user_id_field in columns
            else "rank",
            star_percentiles=star_percentiles,
            ascending=ascending,
        )

    def recommend_similar(
        self: "GamesRecommender",
        games: Iterable[GameKeyType],
        *,
        items=None,
        games_filters=None,
        threshold=0.001,
        num_games=None,
        columns=None,
        **kwargs,
<<<<<<< HEAD
    ):
=======
    ) -> tc.SFrame:
>>>>>>> 0c183460
        """recommend games similar to given ones"""

        games = list(arg_to_iter(games))
        items = self._process_games(items, games_filters)
        kwargs["k"] = (
            kwargs.get("k", self.num_games) if num_games is None else num_games
        )

        columns = list(arg_to_iter(columns)) or ["rank", "name", self.id_field, "score"]

        model = self.similarity_model or self.model

        self.logger.debug("recommending games similar to %s using %s", games, model)

        recommendations = model.recommend_from_interactions(
            observed_items=games, items=items, **kwargs
        )

        recommendations = (
            recommendations[recommendations["score"] >= threshold]
            if threshold
            else recommendations
        )

        del games, items, model

        return self._post_process_games(
            games=recommendations, columns=columns, join_on=self.id_field
        )

<<<<<<< HEAD
    def similar_games(self, games, num_games=10, columns=None):
=======
    def similar_games(
        self: "GamesRecommender",
        games: Iterable[GameKeyType],
        *,
        num_games=10,
        columns=None,
        **kwargs,
    ) -> tc.SFrame:
>>>>>>> 0c183460
        """find similar games"""

        games = list(arg_to_iter(games))

        columns = list(arg_to_iter(columns)) or ["rank", "name", "similar", "score"]
        if len(games) > 1 and self.id_field not in columns:
            columns.insert(0, self.id_field)

        model = self.similarity_model or self.model

        self.logger.debug("finding similar games using %s", model)

        sim_games = model.get_similar_items(items=games, k=num_games or self.num_games)

        del games, model

        return self._post_process_games(
            games=sim_games,
            columns=columns,
            join_on={"similar": self.id_field},
            sort_by=[self.id_field, "rank"] if self.id_field in columns else "rank",
        )

    def lead_game(
        self: "GamesRecommender",
        game_id,
        user=None,
        exclude_known=False,
        exclude_compilations=True,
        **kwargs,
    ):
        """find the highest rated game in a cluster"""

        cluster = frozenset(self.cluster(game_id)) & self.rated_games
        if exclude_compilations:
            cluster -= frozenset(self.compilations)
        other_games = cluster - {game_id}

        if not other_games:
            return game_id

        if len(cluster) == 1:
            return next(iter(cluster))

        cluster = sorted(cluster)

        kwargs.pop("items", None)

        recommendations = self.recommend(
            user,
            items=cluster,
            exclude_known=exclude_known,
            exclude_compilations=exclude_compilations,
            **kwargs,
        )

        if recommendations:
            return recommendations[self.id_field][0]

        if not self.games or "rank" not in self.games.column_names():
            return game_id

        ranked = self.games.filter_by(cluster, self.id_field).sort("rank")

        return ranked[self.id_field][0] if ranked else game_id

    def save(
        self: "GamesRecommender",
        path,
        dir_model="recommender",
        dir_similarity="similarity",
        dir_games="games",
        dir_ratings="ratings",
        dir_clusters="clusters",
        dir_compilations="compilations",
    ):
        """save all recommender data to files in the give dir"""

        path_model = os.path.join(path, dir_model, "")
        self.logger.info("saving model to <%s>", path_model)
        self.model.save(path_model)

        if dir_similarity and self.similarity_model:
            path_similarity = os.path.join(path, dir_similarity, "")
            self.logger.info("saving similarity model to <%s>", path_similarity)
            self.similarity_model.save(path_similarity)

        if dir_games and self.games:
            path_games = os.path.join(path, dir_games, "")
            self.logger.info("saving games to <%s>", path_games)
            self.games.save(path_games)

        if dir_ratings and self.ratings:
            path_ratings = os.path.join(path, dir_ratings, "")
            self.logger.info("saving ratings to <%s>", path_ratings)
            self.ratings.save(path_ratings)

        # pylint: disable=len-as-condition
        if dir_clusters and self.clusters is not None and len(self.clusters):
            path_clusters = os.path.join(path, dir_clusters, "")
            self.logger.info("saving clusters to <%s>", path_clusters)
            self.clusters.save(path_clusters)

        if (
            dir_compilations
            and self.compilations is not None
            and len(self.compilations)
        ):
            path_compilations = os.path.join(path, dir_compilations, "")
            self.logger.info("saving compilations to <%s>", path_compilations)
            self.compilations.save(path_compilations)

    @classmethod
    def load(
        cls,
        path,
        dir_model="recommender",
        dir_similarity="similarity",
        dir_games="games",
        dir_ratings="ratings",
        dir_clusters="clusters",
        dir_compilations="compilations",
    ):
        """load all recommender data from files in the give dir"""

        path_model = os.path.join(path, dir_model, "")
        cls.logger.info("loading model from <%s>", path_model)
        model = tc.load_model(path_model)

        if dir_similarity:
            path_similarity = os.path.join(path, dir_similarity, "")
            cls.logger.info("loading similarity model from <%s>", path_similarity)
            try:
                similarity_model = tc.load_model(path_similarity)
            except Exception:
                similarity_model = None
        else:
            similarity_model = None

        if dir_games:
            path_games = os.path.join(path, dir_games, "")
            cls.logger.info("loading games from <%s>", path_games)
            try:
                games = tc.load_sframe(path_games)
            except Exception:
                games = None
        else:
            games = None

        if dir_ratings:
            path_ratings = os.path.join(path, dir_ratings, "")
            cls.logger.info("loading ratings from <%s>", path_ratings)
            try:
                ratings = tc.load_sframe(path_ratings)
            except Exception:
                ratings = None
        else:
            ratings = None

        if dir_clusters:
            path_clusters = os.path.join(path, dir_clusters, "")
            cls.logger.info("loading clusters from <%s>", path_clusters)
            try:
                clusters = tc.SArray(path_clusters)
            except Exception:
                clusters = None
        else:
            clusters = None

        if dir_compilations:
            path_compilations = os.path.join(path, dir_compilations, "")
            cls.logger.info("loading compilations from <%s>", path_compilations)
            try:
                compilations = tc.SArray(path_compilations)
            except Exception:
                compilations = None
        else:
            compilations = None

        return cls(
            model=model,
            similarity_model=similarity_model,
            games=games,
            ratings=ratings,
            clusters=clusters,
            compilations=compilations,
        )

    @classmethod
    def train(
        cls,
        games,
        ratings,
        *,
        side_data_columns=None,
        similarity_model=False,
        num_factors=32,
        max_iterations=100,
        verbose=False,
        defaults=True,
        **filters,
    ):
        """train recommender from data"""

        filters.setdefault(f"{cls.id_field}__apply", bool)
        if defaults:
            for column, values in cls.default_filters.items():
                filters.setdefault(column, values)
        filters = {k: v for k, v in filters.items() if k and v is not None}
        columns = clear_list(k.split("__")[0] for k in filters)

        all_games = games
        games = filter_sframe(games[columns].dropna(), **filters)

        side_data_columns = list(arg_to_iter(side_data_columns))
        if cls.id_field not in side_data_columns:
            side_data_columns.append(cls.id_field)
        if len(side_data_columns) > 1:
            cls.logger.info("using game side features: %r", side_data_columns)
            item_data = all_games[side_data_columns].dropna()
        else:
            item_data = None

        ratings_filtered = ratings.filter_by(games[cls.id_field], cls.id_field)

        num_factors_list = sorted(clear_list(arg_to_iter(num_factors)))
        if not num_factors_list:
            num_factors_list = [32]
        if len(num_factors_list) == 1:
            num_factors = num_factors_list[0]
        else:
            max_iterations_hpt = min(max_iterations // len(num_factors_list), 100)
            max_num_users = max(len(ratings["bgg_user_name"].unique()) // 10, 1_000)
            num_factors = find_best_num_factors(
                observation_data=ratings_filtered,
                user_id=cls.user_id_field,
                item_id=cls.id_field,
                target=cls.rating_id_field,
                num_factors_list=num_factors_list,
                item_data=item_data,
                max_iterations=max_iterations_hpt,
                max_num_users=max_num_users,
                item_test_proportion=0.33,
                verbose=verbose,
            )
        cls.logger.info(
            "Using %d latent factors in collaborative filtering", num_factors
        )

        model = tc.ranking_factorization_recommender.create(
            observation_data=ratings_filtered,
            user_id=cls.user_id_field,
            item_id=cls.id_field,
            target=cls.rating_id_field,
            num_factors=num_factors,
            item_data=item_data,
            max_iterations=max_iterations,
            verbose=verbose,
        )

        sim_model = (
            tc.item_similarity_recommender.create(
                observation_data=ratings_filtered,
                user_id=cls.user_id_field,
                item_id=cls.id_field,
                target=cls.rating_id_field,
                item_data=item_data,
                verbose=verbose,
            )
            if similarity_model
            else None
        )

        return cls(
            model=model, similarity_model=sim_model, games=all_games, ratings=ratings
        )

    @classmethod
    def load_games_csv(cls, games_csv, columns=None):
        """load games from CSV"""

        columns = cls.columns_games if columns is None else columns
        _, csv_cond = tempfile.mkstemp(text=True)
        num_games = condense_csv(games_csv, csv_cond, columns.keys())

        cls.logger.info("condensed %d games into <%s>", num_games, csv_cond)

        games = tc.SFrame.read_csv(
            csv_cond, column_type_hints=columns, usecols=columns.keys()
        )

        try:
            os.remove(csv_cond)
        except Exception as exc:
            cls.logger.exception(exc)

        if cls.compilation_field in columns:
            # pylint: disable=unexpected-keyword-arg
            games[cls.compilation_field] = games[cls.compilation_field].apply(
                bool, skip_na=False
            )

        if cls.cooperative_field in columns:
            # pylint: disable=unexpected-keyword-arg
            games[cls.cooperative_field] = games[cls.cooperative_field].apply(
                bool, skip_na=False
            )

        return games

    @classmethod
    def load_games_json(cls, games_json, columns=None, orient="lines"):
        """load games from JSON"""

        cls.logger.info("reading games from JSON file <%s>", games_json)

        columns = cls.columns_games if columns is None else columns
        games = tc.SFrame.read_json(url=games_json, orient=orient)

        for col in columns:
            if col not in games.column_names():
                games[col] = None

        if cls.compilation_field in games.column_names():
            # pylint: disable=unexpected-keyword-arg
            games[cls.compilation_field] = games[cls.compilation_field].apply(
                bool, skip_na=False
            )

        if cls.cooperative_field in games.column_names():
            games[cls.cooperative_field] = games[cls.cooperative_field].apply(
                bool, skip_na=False
            )

        return games

    # pylint: disable=unused-argument
    @classmethod
    def process_ratings(cls, ratings, **kwargs):
        """process ratings"""
        return ratings

    @classmethod
    def load_ratings_csv(cls, ratings_csv, columns=None, **kwargs):
        """load ratings from CSV"""

        columns = cls.columns_ratings if columns is None else columns
        ratings = tc.SFrame.read_csv(
            ratings_csv, column_type_hints=columns, usecols=columns.keys()
        ).dropna()

        return cls.process_ratings(ratings, **kwargs)

    @classmethod
    def load_ratings_json(cls, ratings_json, columns=None, orient="lines", **kwargs):
        """load ratings from JSON"""

        columns = cls.columns_ratings if columns is None else columns
        ratings = tc.SFrame.read_json(url=ratings_json, orient=orient)
        ratings = ratings[columns].dropna()

        return cls.process_ratings(ratings, **kwargs)

    @classmethod
    def train_from_files(
        cls,
        games_file,
        ratings_file,
        games_columns=None,
        ratings_columns=None,
        side_data_columns=None,
        similarity_model=False,
        num_factors=32,
        max_iterations=100,
        verbose=False,
        defaults=True,
        **filters,
    ):
        """load data from JSON or CSV and train recommender"""

        games_format = format_from_path(games_file)
        if games_format == "csv":
            games = cls.load_games_csv(games_csv=games_file, columns=games_columns)
        else:
            orient = "records" if games_format == "json" else "lines"
            games = cls.load_games_json(
                games_json=games_file, columns=games_columns, orient=orient
            )

        ratings_format = format_from_path(ratings_file)
        if ratings_format == "csv":
            ratings = cls.load_ratings_csv(
                ratings_csv=ratings_file, columns=ratings_columns
            )
        else:
            orient = "records" if ratings_format == "json" else "lines"
            ratings = cls.load_ratings_json(
                ratings_json=ratings_file, columns=ratings_columns, orient=orient
            )

        return cls.train(
            games=games,
            ratings=ratings,
            side_data_columns=side_data_columns,
            similarity_model=similarity_model,
            num_factors=num_factors,
            max_iterations=max_iterations,
            verbose=verbose,
            defaults=defaults,
            **filters,
        )

    def __str__(self):
        return str(self.model)

    def __repr__(self):
        return repr(self.model)


class BGGRecommender(GamesRecommender):
    """BoardGameGeek recommender"""

    logger = logging.getLogger("BGGRecommender")

    id_field = "bgg_id"
    id_type = int
    user_id_field = "bgg_user_name"
    rating_id_field = "bgg_user_rating"

    columns_games = {
        "name": str,
        "year": int,
        "min_players": int,
        "max_players": int,
        "min_players_rec": int,
        "max_players_rec": int,
        "min_players_best": int,
        "max_players_best": int,
        "min_age": int,
        "max_age": int,
        "min_age_rec": float,
        "max_age_rec": float,
        "min_time": int,
        "max_time": int,
        "cooperative": bool,
        "compilation": bool,
        "compilation_of": list,
        "implementation": list,
        "integration": list,
        "rank": int,
        "num_votes": int,
        "avg_rating": float,
        "stddev_rating": float,
        "bayes_rating": float,
        "complexity": float,
        "language_dependency": float,
        "bgg_id": int,
    }
    columns_ratings = {"bgg_id": int, "bgg_user_name": str, "bgg_user_rating": float}
    default_filters = {
        # 'year__range': (-4000, date.today().year),
        # 'complexity__range': (1, 5),
        # 'min_players__gte': 1,
        # 'max_players__gte': 1,
        # 'min_age__range': (2, 21),
        # 'min_time__range': (1, 24 * 60),
        # 'max_time__range': (1, 4 * 24 * 60),
        "num_votes__gte": 50
    }

    cluster_fields = ("compilation_of", "implementation", "integration")
    cluster_field_types = (int, int, int)

    def process_user_id(self, user_id):
        return user_id.lower() if user_id else None

    @classmethod
    def process_ratings(cls, ratings, **kwargs):
        """process ratings"""

        ratings = super().process_ratings(ratings, **kwargs)

        if cls.user_id_field in ratings.column_names():
            # pylint: disable=unexpected-keyword-arg
            ratings[cls.user_id_field] = ratings[cls.user_id_field].apply(
                lambda user_id: cls.process_user_id(None, user_id),
                dtype=cls.user_id_type,
                skip_na=True,
            )

        if kwargs.get("dedupe") and cls.rating_id_field in ratings.column_names():
            ratings = ratings.unstack(cls.rating_id_field, "ratings")
            ratings[cls.rating_id_field] = ratings["ratings"].apply(
                lambda x: x[-1], dtype=float
            )
            del ratings["ratings"]

        return ratings


class BGARecommender(GamesRecommender):
    """Board Game Atlas recommender"""

    logger = logging.getLogger("BGARecommender")

    id_field = "bga_id"
    user_id_field = "bga_user_id"
    rating_id_field = "bga_user_rating"

    columns_games = {
        "name": str,
        "year": int,
        "min_players": int,
        "max_players": int,
        "min_age": int,
        "min_time": int,
        "max_time": int,
        "num_votes": int,
        "avg_rating": float,
        "bga_id": str,
    }
    columns_ratings = {"bga_id": str, "bga_user_id": str, "bga_user_rating": float}
    default_filters = {
        # exclude expansions
        "category__apply": lambda item: not item or "v4SfYtS2Lr" not in item,
        # 'year__range': (-4000, date.today().year),
        # 'min_players__gte': 1,
        # 'max_players__gte': 1,
        # 'min_age__range': (2, 21),
        # 'min_time__range': (1, 24 * 60),
        # 'max_time__range': (1, 4 * 24 * 60),
        # 'num_votes__gte': 10,
    }<|MERGE_RESOLUTION|>--- conflicted
+++ resolved
@@ -81,11 +81,7 @@
     return clusters.filter(lambda x: x is not None and len(x) > 1)
 
 
-<<<<<<< HEAD
-class GamesRecommender:
-=======
 class GamesRecommender(BaseGamesRecommender):
->>>>>>> 0c183460
     """games recommender"""
 
     logger = logging.getLogger("GamesRecommender")
@@ -137,11 +133,7 @@
             self._compilations = compilations
 
     @property
-<<<<<<< HEAD
-    def rated_games(self):
-=======
     def rated_games(self: "GamesRecommender") -> FrozenSet[GameKeyType]:
->>>>>>> 0c183460
         """rated games"""
         if self._rated_games is None:
             self._rated_games = frozenset(
@@ -150,11 +142,7 @@
         return self._rated_games
 
     @property
-<<<<<<< HEAD
-    def known_games(self):
-=======
     def known_games(self: "GamesRecommender") -> FrozenSet[GameKeyType]:
->>>>>>> 0c183460
         """known games"""
         if self._known_games is None:
             self._known_games = (
@@ -165,11 +153,7 @@
         return self._known_games
 
     @property
-<<<<<<< HEAD
-    def known_users(self):
-=======
     def known_users(self: "GamesRecommender") -> FrozenSet[UserKeyType]:
->>>>>>> 0c183460
         """known users"""
         if self._known_users is None:
             self._known_users = frozenset(
@@ -180,22 +164,14 @@
         return self._known_users
 
     @property
-<<<<<<< HEAD
-    def num_games(self):
-=======
     def num_games(self: "GamesRecommender") -> int:
->>>>>>> 0c183460
         """total number of games known to the recommender"""
         if self._num_games is None:
             self._num_games = len(self.known_games)
         return self._num_games
 
     @property
-<<<<<<< HEAD
-    def clusters(self):
-=======
     def clusters(self: "GamesRecommender"):
->>>>>>> 0c183460
         """game implementation clusters"""
         if self._clusters is None:
             self._clusters = make_cluster(
@@ -207,11 +183,7 @@
         return self._clusters
 
     @property
-<<<<<<< HEAD
-    def compilations(self):
-=======
     def compilations(self: "GamesRecommender"):
->>>>>>> 0c183460
         """compilation games"""
         if self._compilations is None:
             self._compilations = (
@@ -224,11 +196,7 @@
         return self._compilations
 
     @property
-<<<<<<< HEAD
-    def cooperatives(self):
-=======
     def cooperatives(self: "GamesRecommender"):
->>>>>>> 0c183460
         """cooperative games"""
         if self._cooperatives is None:
             self._cooperatives = (
@@ -240,19 +208,11 @@
             )
         return self._cooperatives
 
-<<<<<<< HEAD
-    def filter_games(self, **filters):
-        """return games filtered by given criteria"""
-        return filter_sframe(self.games, **filters)
-
-    def cluster(self, game_id):
-=======
     def filter_games(self: "GamesRecommender", **filters):
         """return games filtered by given criteria"""
         return filter_sframe(self.games, **filters)
 
     def cluster(self: "GamesRecommender", game_id):
->>>>>>> 0c183460
         """get implementation cluster for a given game"""
 
         # pylint: disable=len-as-condition
@@ -386,11 +346,7 @@
         return games.sort(sort_by, ascending=ascending)[columns]
 
     # pylint: disable=no-self-use
-<<<<<<< HEAD
-    def process_user_id(self, user_id):
-=======
     def process_user_id(self: "GamesRecommender", user_id):
->>>>>>> 0c183460
         """process user ID"""
         return user_id or None
 
@@ -410,11 +366,7 @@
         columns=None,
         star_percentiles=None,
         **kwargs,
-<<<<<<< HEAD
-    ):
-=======
     ) -> tc.SFrame:
->>>>>>> 0c183460
         """recommend games"""
 
         users = [self.process_user_id(user) for user in arg_to_iter(users)] or [None]
@@ -487,11 +439,7 @@
         num_games=None,
         columns=None,
         **kwargs,
-<<<<<<< HEAD
-    ):
-=======
     ) -> tc.SFrame:
->>>>>>> 0c183460
         """recommend games similar to given ones"""
 
         games = list(arg_to_iter(games))
@@ -522,9 +470,6 @@
             games=recommendations, columns=columns, join_on=self.id_field
         )
 
-<<<<<<< HEAD
-    def similar_games(self, games, num_games=10, columns=None):
-=======
     def similar_games(
         self: "GamesRecommender",
         games: Iterable[GameKeyType],
@@ -533,7 +478,6 @@
         columns=None,
         **kwargs,
     ) -> tc.SFrame:
->>>>>>> 0c183460
         """find similar games"""
 
         games = list(arg_to_iter(games))
