--- conflicted
+++ resolved
@@ -135,17 +135,7 @@
     """Calculate RecommenderMetrics for given recommender model and RecommenderTestData."""
 
     y_true = test_data.ratings
-<<<<<<< HEAD
-    # TODO factor out as prediction_scores(recommender, test_data)
-    y_pred = np.array(
-        [
-            recommender.recommend_as_numpy(users=(user,), games=games)[0, :]
-            for user, games in zip(test_data.user_ids, test_data.game_ids)
-        ]
-    )
-=======
     y_pred = prediction_scores(recommender, test_data)
->>>>>>> 2c0796ec
 
     if y_true.shape != y_pred.shape:
         raise ValueError(
