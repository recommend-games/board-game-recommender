--- conflicted
+++ resolved
@@ -12,13 +12,9 @@
 - repo: https://github.com/psf/black
   rev: '23.3.0'
   hooks:
-<<<<<<< HEAD
-  - id: black
-=======
   - id: black
 - repo: https://github.com/pycqa/isort
   rev: '5.12.0'
   hooks:
   - id: isort
-    args: ["--profile", "black", "--filter-files"]
->>>>>>> ab383074
+    args: ["--profile", "black", "--filter-files"]